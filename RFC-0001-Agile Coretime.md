# RFC-1: Agile Coretime

|                 |                                                                                             |
| --------------- | ------------------------------------------------------------------------------------------- |
| **Status**      | Draft Proposal                                                                              |
| **Areas**       | General                                                                                     |
| **Description** | Agile periodic-sale-based model for assigning Coretime on the Polkadot Ubiquitous Computer. |
| **Issues**      | n/a                                                                                         | 
| **Authors**     | Gavin Wood                                                                                  |
| **Reviewers**   | None                                                                                        |


## Summary

This proposes a periodic, sale-based method for assigning and Polkadot Coretime. The method takes into account the need for long-term capital expenditure planning for teams building on Polkadot, yet also provides a means to allow Polkadot to capture long-term value in the resource which it sells. It supports the possibility of building secondary markets to make resource allocation more efficient and largely avoids the need for parameterisation.

## Motivation

### Present System

The present system of allocating time for parachains on the cores of the Polkadot Ubiquitous Computer (aka "Polkadot") is through a process known as *slot auctions*. These are on-chain candle auctions which proceed for several days and result in a core being assigned to a single parachain for six months at a time up to 18 months in advance. Practically speaking, we only see two year periods being bid upon and leased.

Funds behind the bids made in the slot auctions are merely locked, not consumed or paid and become unlocked and returned to the bidder on expirt of the lease period. A means of sharing the deposit trustlessly known as a *crowdloan* is available allowing token holders to contribute to the overall deposit of a chain without any counterparty risk.

### Problems

The present system is based on a model of one-core-per-parachain. This is a legacy interpretation of the Polkadot platform and is not a reflection of its present capabilities. By restricting ownership and usage to this model, more dynamic and resource-efficient means of utilising the Polkadot Ubiquitous Computer is lost.

More specifically, it is impossible to lease out cores at anything less than six months, and apparently unrealistic to do so at anything less than two years. This cuts out the ability to dynamically manage the underlying resource, and generally experimentation, iteratation and innovation are hampered. It bakes into the platform an assumption of permanence for anything deployed into it and restricts the market's ability to find a more optimal allocation of the finite resource.

There is no ability to determine capital requirements for hosting a parachain beyond two years from the point of its initial deployment onto Polkadot. While it would be unreasonable to have perfect and indefinite cost predictions for any real-world platform, not having any clarity whatsoever beyond "market rates" two years hence can be a very off-putting prospect for teams to buy into.

However, quite possibly the most substantial problem is both a perceived and often real high barrier to entry of the Polkadot ecosystem. By forcing innovators to either raise 7-figure sums through investors or appeal to the wider token-holding community, Polkadot makes it essentially difficult for a small band of innovators from deploying their technology into Polkadot. While not being actually permissioned, it is also far from the barrierless, permissionless ideal which an innovation platform such as Polkadot should be striving for.

## Stakeholders

Primary stakeholder sets are:

- Protocol researchers and developers, largely represented by the Polkadot Fellowship and Parity Technologies' Engineering division.
- Polkadot Parachain teams both present and future, and their users.
- Polkadot DOT token holders.

_Facilitator:_

Parity Technologies' Ecosystem division.

_Reviewers:_

None.

_Consulted:_
- Alistair
- Jonas
- Bjorn
- Rob H
- Rob K

_Socialization:_

This RFC was presented at Polkadot Decoded 2023 Copenhagen on the Main Stage. A small amount of socialisation at the Parachain Summit preceeded it and some substantial discussion followed it. Parity Ecosystem team is currently soliciting views from ecosystem teams who would be key stakeholders.

## Requirements

There are six main requirements:

1. The solution MUST provide an acceptable value-capture mechanism for the Polkadot network.
2. The solution SHOULD allow parachains and other projects deployed on to the Polkadot UC to make long-term capital expenditure predictions.
3. The solution SHOULD minimize the barriers to entry in the ecosystem.
4. The solution SHOULD maximize the value which the Polkadot UC provides by allocating its limited resources optimally.
5. The design MUST work with a limited set of resources (cores on the Polkadot UC) whose properties and number may evolve over time.
6. The design MUST avoid creating additional dependency on functionality which the Relay-chain need not strictly provide for the delivery of the Polkadot UC. This includes any dependency on the Relay-chain hosting a DOT token.

Furthermore, the design SHOULD be implementable and deployable in a timely fashion; three months from the acceptance of this RFC would seem reasonable.

## Parameters

This proposal includes a number of parameters which need not necessarily be fixed. They are stated here along with a value, either *suggested* in which case it is non-binding and the proposal should not be judged on the value since the governance mechanism of Polkadot is expected to specify/maintain it; or *specified* in which case the proposal should be judged on the merit of the value as-is.

| Name                | Value                        |
| ------------------- | ---------------------------- |
| `BULK_PERIOD`       | `28 * DAYS`                  |
| `TIMESLICE`         | `10 * MINUTES`               |
| `BULK_TARGET`       | `30`                         |
| `BULK_LIMIT`        | `45`                         |
| `LEADIN_PERIOD`     | `14 * DAYS`                  |
| `RENEWAL_PRICE_CAP` | `Perbill::from_percent(2)` | 


## Design

### Overview

Upon implementation of this proposal, slot auctions and associated crowdloans cease. Instead, Coretime on the Polkadot UC is sold by the Polkadot System in two separate formats: *Bulk* and *Instantaneous*. This proposal only mandates the implementation of *Bulk Coretime*; any mentions of *Instantaneous Coretime* should be treated only in terms of recommendation.

*Bulk Coretime* is sold periodically and allocated any time in advance of its usage, whereas *Instantaneous Coretime* is sold immediately prior to usage on a block-by-block basis with an explicit allocation at the time of purchase.

All Bulk Coretime sold by Polkadot is done so on a new system parachain known as the *Broker-chain*. Owners of Bulk Coretime are tracked on this chain and the ownership status and properties (i.e. the specific period) of the owned Coretime are exposed over XCM as a non-fungible asset.

At the request of the owner, the Broker-chain allows Bulk Coretime to be:

1. Transferred in ownership.
2. Split into quantized, non-overlapping segments of Bulk Coretime with the same ownership.
3. Consumed in exchange for the allocation of a Core during its period.
4. Consumed in exchange for a pro-rata amount of the revenue from Instantaneous Core sales over its period.

Pre-existing leases SHALL be recorded in the Broker-chain and cores reserved for them.

Sales of Instantaneous Coretime is expected to happen on the Polkadot Relay-chain. The Relay-chain is expected to be responsible for:

- holding non-transferable, non-refundable DOT balance information for collators.
- setting and adjusting the price of Instantaneous Coretime based on usage.
- allowing collators to consume their DOT balance in exchange for the ability to schedule one PoV for near-immediate usage.
- ensuring the Broker-chain has timely book-keeping information on Coretime sales revenue. This should include a total instantaneous revenue amount for each block number.

### Broker-chain

The Broker-chain is a new system parachain. It has the responsibility of providing the Relay-chain via UMP with scheduling information of:

- How many cores which should be made available during the next session.
- Which cores should be allocated to which para IDs.

Any cores left unallocated are assumed by the Broker-chain to be used for Instantaneous Coretime sales.

It is also expected to receive information from the Relay-chain on total revenue from instantaneous coretime sales on a per-block basis.

### Bulk Sales

There is a periodic sale of Coretime happening at a period of `BULK_PERIOD`.  A number of instances of Coretime spanning from `LEADIN_PERIOD` in the future to `LEADIN_PERIOD + BULK_PERIOD` in the future of a single Polkadot UC Core is offered by the Polkadot System at a fixed price.

These instances which are owned by purchaser are called *regions*. This sale happens on the Broker-chain. Regions are quantized into atomic periods of `TIMESLICE`, into which `BULK_PERIOD` divides a whole number of times. The `Timeslice` type is a `u16` which can be multiplied by `TIMESLICE` to give a `BlockNumber` value indicating the same period in times of (Relay-chain) blocks.

The Broker-chain aims to sell some `BULK_TARGET` of Cores, up to some `BULK_LIMIT`. It makes this sale in a single batch `LEADIN_PERIOD` prior to the beginning of the period being sold. The Broker chain publishes a price for this batch of sales for the `BULK_TARGET` period prior to the sale execution.

Accounts may call a `purchase` function with the appropriate funds in place to have their funds reserved and signal an intention to purchase Bulk Coretime for the forthcoming period. One account may have only one pending purchase. Any number of accounts may attempt to `purchase` Bulk Coretime for the forthcoming period, but the order is recorded.

If there are more purchase requests than available cores for purchase in this period, then requests are processed in incoming order. Any additional purchase orders are carried over but marked as such. A purchase is only cancellable if it was carried over.

When a region of Bulk Coretime is initially issued through this purchase, the price it was purchased for is recorded, in addition to the beginning and end Relay-chain block numbers to which it corresponds.

The Broker-chain SHALL record this information in a storage double-map called Regions, keyed first by the current bulk `SaleIndex` (a `u16` starting at zero and incrementing with each sale), then secondarily by a `RegionId`. It shall map into a value of `RegionRecord`:

```rust
type SaleIndex = u16;
struct RegionId {
    core: CoreIndex,  // A `u16`.
    begin: Timeslice, // A `u16`.
}
struct RegionRecord {
    owner: AccountId,
    end: Timeslice,
    price: Option<Balance>,
    allocation: Option<Vec<ParaId>>, // begins set to `None`
}
```

This map functions essentially as a linked list. With one region's `end` field functioning as the next region's key's `begin` field. It is keyyed by the sale index in order to allow the following sale period's Coretime to be manipulated during the `LEADIN_PERIOD` prior to it becoming allocatable.

An additional storage map is maintained to keep the "heads" of this linked list. It is called `NextRegion` and it maps `CoreIndex` to `Timeslice`, to indicate the earliest stored region of the given core.

Notably, if a region is split or transferred, then the `price` is reset to `None`, which has the effect of disallowing a price-increase-capped renewal.

The Broker-chain provides feedback to the Relay-chain on which `ParaId` sets should be serviced on which cores, and does so as they change. Each block, the Broker-chain checks if the period of a `Timeslice` has elapsed. If so, it checks to see if any cores have a newly active `RegionRecord` value in the `Regions` map. If they do, it MUST notify the Relay-chain of the new responsibilities of the relevant `core`. In this case, it MUST remove the item from the `Regions` map and update the `NextRegion` map so it maps the relevant core to the value of removed record's `end` field.

If the `RegionRecord` value for an elapsed `RegionId` has an `allocation` of `None`, then the item is not removed and the Relay-chain is instructed to place the core for instantaneous use.

### Specific functions of the Broker-chain

Several functions of the Broker-chain SHALL be exposed through dispatchables and/or a `nonfungible` trait implementation integrated into XCM:

#### 1. Transfer of ownership

A `transfer(region: RegionId, new_owner: AccountId)` dispatchable SHALL have the effect of altering the current `owner` field of `region` in the `Regions` map from the signed origin to `new_owner`.

An implementation of the `nonfungible` trait SHOULD include equivalent functionality. `RegionId` SHOULD be used for the `AssetInstance` value.

In both cases, the `price` field SHALL become `None`.

#### 2. Split into segments

A `split(region: RegionId, pivot: Timeslice)` dispatchable SHALL have the effect of mutating the Regions entry of key `region` so that the `end` field becomes `pivot` and create a new Regions entry of the same `core` but a `begin` equal to `pivot` whose `RegionRecord` has the same `owner`, `end` and `allocation` fields as the origin value of `region`.

`price` in both records is/becomes `None`.

Also:
- `owner` field of `region` must the equal to the Signed origin.
- `pivot` must equal neither the `begin` nor `end` fields of the `region`.

#### 3. Consumed in exchange for allocation

A dispatchable `allocate(region: RegionId, target: Vec<ParaId>)` SHALL be provided corresponding to the `allocate` function described above.

It MUST be called with a Signed origin equal to the `owner` field of the value of the Regions map for the `region` key. The `allocation` field of this value MUST be `None` (a region may not be re-allocated).

On success, the `allocation` value is changed to `Some` whose inner value is equal to `target`.

If the `begin` field of the `region` parameter is less than the current `Timeslice` value, then it is removed and re-entered with the current `Timeslice` value plus one, unless this would be equal to or greater than the `end` field of the corresponding `RegionRecord` value.

Initially `target` values with only one item MAY be supported.

If the `RegionRecord`'s `price` field is `Some` (indicating that the Region is freshly purchased), then the Broker-chain SHALL record an entry in a storage map called AllowedRenewals. This maps a `CoreIndex` to a struct `RenewalRecord`:

```rust
struct RenewalRecord {
    target: Vec<ParaId>,
    price: Balance,
    sale: SaleIndex,
}
```

#### 4. Renewals

A dispatchable `renew(core: CoreIndex)` SHALL be provided. Any account may call `renew` to purchase Bulk Coretime and renew an active allocation for the given `core`.

This MUST be called during the `LEADIN_PERIOD` prior to a Bulk sale (exactly like `purchase`) and has the same effect as `purchase` followed by `allocate` containing the same `Vec<ParaId>`, except that:

1. The purchase always succeeds and as such must be processed prior to regular `purchase` orders.
2. The price of the purchase is the previous `price` incremented by `RENEWAL_PRICE_CAP` of itself or the regular price, whichever is lower.

AllowedRenewals map is updated with the new information ready for the following Bulk sale.

#### 5. Migrations from Legacy Slot Leases

It is intended that paras which hold a lease from the legacy slot auction system are able to seamlessly transition into the Agile Coretime framework.

A dispatchable `migrate(core: CoreIndex)` SHALL be provided. Any account may call `migrate` to purchase Bulk Coretime at the current price for the given `core`.

This MUST be called during the `LEADIN_PERIOD` prior to a Bulk sale (exactly like `purchase`) and has the same effect as `purchase` followed by `allocate` with a value of `Vec<ParaId>` containing just one item equal to `target`, except that:

1. The purchase always succeeds and as such MUST be processed prior to regular `purchase` orders.
2. There MUST be an ongoing legacy parachain lease whose parachain is assigned to `core` and which is due to expire during the Coretime period being purchased.

AllowedRenewals map is updated with this information ready for the following Bulk sale.

### Notes on Instantaneous Core Sales

For access to the Instantaneous Core sales we may include an `allocate_instantaneous` function. This should allocate the Coretime for usage by Polkadot to serve instantaneous requests and allow the `owner` to collect a pro-rata amount of total Instantaneous sales revenue.

For an efficient market to form around the provision of Bulk-purchased Cores into the pool of cores available for Instantaneous Coretime purchase, it is crucial to ensure that price changes for the purchase of Instantaneous Coretime are reflected well in the revenues of private Coretime providers during the same period.

In order to ensure this, then it is crucial that Instantaneous Coretime, once purchased, cannot be held indefinitely prior to eventual use since, if this were the case, a nefarious collator could purchase Coretime when cheap and utilize it some time later when expensive and deprive private Coretime providers of their revenue. It SHOULD therefore be assumed that Instantaneous Coretime, once purchased, has a definite and short "shelf-life", after which it becomes unusable. This incentivizes collators to avoid purchasing Coretime unless they expect to utilize it imminently and thus helps create an efficient market-feedback mechanism whereby a higher price will actually result in material revenues for private Coretime providers who contribute to the pool of Cores available to service Instantaneous Coretime purchases.

## Implementation

Implementation of this proposal comes in several phases:

1. Finalise the specifics of implementation; this may be done through a design document or through a well-documented prototype implementation.
2. Implement the design, including all associated aspects such as unit tests, benchmarks and any support software needed.
3. If any new parachain is required, launch of this.
4. Formal audit of the implementation and any manual testing.
5. Announcement to the various stakeholders of the imminent changes.
6. Software integration and release.
7. Governance upgrade proposal(s).
8. Monitoring of the upgrade process.

## Performance

This proposal has no immediate performance considerations.

## Ergonomics

This proposal makes no changes to the existing end-user experience.

## Backwards Compatibility

Parachains already deployed into the Polkadot UC MUST have a clear plan of action to migrate to an agile Coretime market.

## Security considerations

A regular security review SHOULD be conducted prior to deployment through a review by the Web3 Foundation economic research group.

Any final implementation MUST pass a professional external security audit.

## Privacy considerations

The proposal introduces no new privacy concerns.

## Testing

Regular testing through unit tests, integration tests, manual testnet tests, zombie-net tests and fuzzing SHOULD be conducted.

## Documentation

While this proposal does not introduce documentable features per se, adequate documentation must be provided to potential purchasers of Polkadot Coretime. This SHOULD include any alterations to the Polkadot-SDK software collection, most likely Cumulus.

## Drawbacks, alternatives, and unknowns

<<<<<<< HEAD
None.
=======
None at present.
>>>>>>> 5ec35d1a

## Prior art and references

None.<|MERGE_RESOLUTION|>--- conflicted
+++ resolved
@@ -284,11 +284,7 @@
 
 ## Drawbacks, alternatives, and unknowns
 
-<<<<<<< HEAD
-None.
-=======
 None at present.
->>>>>>> 5ec35d1a
 
 ## Prior art and references
 
